import logging
<<<<<<< HEAD
import os
=======
>>>>>>> 585510fd

from dataclasses import dataclass
from dataclass_wizard import JSONWizard
from typing import Optional

logger = logging.getLogger("tf-schema")

logger = logging.getLogger(__name__)

@dataclass
class BlockType(JSONWizard):
  nesting_mode: str
  block: 'Block'  # Need forward reference
  min_items: int | None = None
  max_items: int | None = None

@dataclass
class Attribute(JSONWizard):
  type: str
  description: str | None = None
  required: bool | None = None
  optional: bool | None = None
  computed: bool | None = None
  sensitive: bool | None = None
  
  def include_in_new(self) -> bool:
    return self.required

@dataclass
class Block(JSONWizard):
  attributes: dict[str, Attribute] | None = None
  block_types: dict[str, BlockType] | None = None

@dataclass
class Schema(JSONWizard):
  version: int
  block: Block

@dataclass
class ProviderSchema(JSONWizard):
  provider: Schema
  resource_schemas: dict[str, Schema]
  data_source_schemas: dict[str, Schema]

@dataclass
class ProvidersSchema(JSONWizard):
  class _(JSONWizard.Meta):
    recursive_classes = True
  format_version: str
  provider_schemas: dict[str, ProviderSchema]

<<<<<<< HEAD
def generate_providers_schema(project_dir) -> ProvidersSchema:
  if os.path.isfile(f"{project_dir}/schema.json"):
    logger.info("schema already exists, skipping download")
  else:
    with tempfile.TemporaryDirectory() as tempdir:
      # TODO retrieve providers to fetch from user (click, probably)
      main_tf = {
        "terraform": {
          "required_providers": {
            "aws": {
              "source":"hashicorp/aws",
              "version": "~> 5.91"
            }
          },

          "required_version": ">= 1.12.1"
        }
      }
      main_tf_json = json.dumps(main_tf)
      with open(f"{tempdir}/main.tf.json", "w") as main_tf_json_file:
        main_tf_json_file.write(main_tf_json)
        main_tf_json_file.flush()

      subprocess.run(args=["terraform", "init"], cwd=tempdir)
      with open(f"{tempdir}/schema.json", "w") as schema_file:
        subprocess.run(args=["terraform", "providers", "schema", "-json"], cwd=tempdir, stdout=schema_file)
        schema_file.flush()

      subprocess.run(args=["mv", f"{tempdir}/schema.json", f"{project_dir}/"])

  with open("schema.json", "r") as schemas_file:
    # schemas = json.load(schemas_file)
    return ProvidersSchema.from_json(schemas_file.read())
    # return schemas
=======
def to_jsonnet(obj: ProviderSchema | Schema | Block | Attribute | BlockType, name: Optional[str] = None) -> Optional[str]:
  match obj:
    case ProviderSchema():
      logger.info("ProviderSchema")
      provider = to_jsonnet(obj.provider)
      resource_schemas = ",".join([
        to_jsonnet(resource_schema, name=name)
        for name, resource_schema in obj.resource_schemas.items()
      ])
      data_source_schemas = ",".join([
        to_jsonnet(data_source_schema, name=name)
        for name, data_source_schema in obj.data_source_schemas.items()
      ])
      return "{},{},{}".format(provider, resource_schemas, data_source_schemas)
    case Schema():
      logger.info("Schema")
      return "{}".format(to_jsonnet(obj.block, name=name))
    case Block():
      logger.info("Block")
      attributes_in_new = {
        name: attribute
        for name, attribute in obj.attributes.items()
        if attribute.include_in_new()
      }
      new_fn = jsonnet_new_fn(name, attributes_in_new)
      logger.info("new fn: " + new_fn)
      attributes = ",".join([
        to_jsonnet(attribute, name=name)
        for name, attribute in obj.attributes.items()
      ])
      block_types = ",".join([
        to_jsonnet(block_type, name=name)
        for name, block_type in obj.block_types.items()
      ])
      return "{}{}".format(attributes, block_types)
    case Attribute():
      logger.info("Attribute")
      # return "todoAttribute():: {}"
      return jsonnet_attr_fns(name, obj)
    case BlockType():
      logger.info("BlockType")
      return "todoBlockType():: {}"
    case _:
      return ""

def jsonnet_new_fn(name, attributes):
  new = f"new_{name}("
  new = new + ",".join([
    attr_name
    for attr_name in attributes.keys()
  ])
  new = new + "):: {}"
  return new

def jsonnet_attr_fns(name, attribute):
  assertion = None
  match attribute.type:
    case "string":
      assertion = "assert std.isString(value);"
  return f"""with_{name}(value):: (
    {assertion}
    {{
      {name}: value,
    }}
  )"""
>>>>>>> 585510fd
<|MERGE_RESOLUTION|>--- conflicted
+++ resolved
@@ -1,8 +1,4 @@
 import logging
-<<<<<<< HEAD
-import os
-=======
->>>>>>> 585510fd
 
 from dataclasses import dataclass
 from dataclass_wizard import JSONWizard
@@ -27,7 +23,7 @@
   optional: bool | None = None
   computed: bool | None = None
   sensitive: bool | None = None
-  
+
   def include_in_new(self) -> bool:
     return self.required
 
@@ -54,42 +50,6 @@
   format_version: str
   provider_schemas: dict[str, ProviderSchema]
 
-<<<<<<< HEAD
-def generate_providers_schema(project_dir) -> ProvidersSchema:
-  if os.path.isfile(f"{project_dir}/schema.json"):
-    logger.info("schema already exists, skipping download")
-  else:
-    with tempfile.TemporaryDirectory() as tempdir:
-      # TODO retrieve providers to fetch from user (click, probably)
-      main_tf = {
-        "terraform": {
-          "required_providers": {
-            "aws": {
-              "source":"hashicorp/aws",
-              "version": "~> 5.91"
-            }
-          },
-
-          "required_version": ">= 1.12.1"
-        }
-      }
-      main_tf_json = json.dumps(main_tf)
-      with open(f"{tempdir}/main.tf.json", "w") as main_tf_json_file:
-        main_tf_json_file.write(main_tf_json)
-        main_tf_json_file.flush()
-
-      subprocess.run(args=["terraform", "init"], cwd=tempdir)
-      with open(f"{tempdir}/schema.json", "w") as schema_file:
-        subprocess.run(args=["terraform", "providers", "schema", "-json"], cwd=tempdir, stdout=schema_file)
-        schema_file.flush()
-
-      subprocess.run(args=["mv", f"{tempdir}/schema.json", f"{project_dir}/"])
-
-  with open("schema.json", "r") as schemas_file:
-    # schemas = json.load(schemas_file)
-    return ProvidersSchema.from_json(schemas_file.read())
-    # return schemas
-=======
 def to_jsonnet(obj: ProviderSchema | Schema | Block | Attribute | BlockType, name: Optional[str] = None) -> Optional[str]:
   match obj:
     case ProviderSchema():
@@ -155,4 +115,3 @@
       {name}: value,
     }}
   )"""
->>>>>>> 585510fd
